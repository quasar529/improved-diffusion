--- conflicted
+++ resolved
@@ -49,12 +49,9 @@
         schedule_sampler=None,
         weight_decay=0.0,
         lr_anneal_steps=0,
-<<<<<<< HEAD
         t0=1000,
-=======
         sample_interval=2500,
         fid_evaluator=None,
->>>>>>> 2ca1a8ee
     ):
         self.model = model
         self.diffusion = diffusion
@@ -71,12 +68,9 @@
         self.schedule_sampler = schedule_sampler or UniformSampler(diffusion)
         self.weight_decay = weight_decay
         self.lr_anneal_steps = lr_anneal_steps
-<<<<<<< HEAD
         self.t0 = t0
-=======
         self.sample_interval = sample_interval
         self.fid_evaluator = fid_evaluator
->>>>>>> 2ca1a8ee
 
         self.step = 0
         self.resume_step = 0
